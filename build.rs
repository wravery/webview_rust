--- conflicted
+++ resolved
@@ -1,14 +1,11 @@
 use std::io;
 
 fn main() -> io::Result<()> {
-<<<<<<< HEAD
     let webview2_arch = webview2_nuget::get_arch()?;
     let webview2_path = webview2_nuget::install()?;
     let source_path = webview2_nuget::link_dll(&webview2_path, &webview2_arch)?;
     let target_path = webview2_nuget::get_target_path()?;
-    webview2_nuget::copy_dll(&source_path, &target_path)
-=======
-    let _webview2_path = webview2_nuget::install()?;
+    webview2_nuget::copy_dll(&source_path, &target_path)?;
 
     cxx_build::bridge("src/lib.rs")
         .file("src/webview2-rs.cpp")
@@ -17,7 +14,6 @@
         .compile("webview_official");
 
     Ok(())
->>>>>>> 90893025
 }
 
 mod webview2_nuget {
@@ -70,15 +66,18 @@
 
     pub fn link_dll(webview2_path: &str, webview2_arch: &str) -> io::Result<PathBuf> {
         // calculate full path to WebView2Loader.dll
-        let mut webview2_path_buf = PathBuf::from(webview2_path);
-        webview2_path_buf.push(webview2_arch);
-        let webview2_dir = webview2_path_buf.as_path().to_str().unwrap();
+        let mut source_path = PathBuf::from(webview2_path);
+        source_path.push(webview2_arch);
 
-        println!("cargo:rustc-link-search={}", webview2_dir);
+        match source_path.as_path().to_str() {
+            Some(dir) => println!("cargo:rustc-link-search={}", dir),
+            None => return Err(io::Error::from(io::ErrorKind::NotFound))
+        }
+
         println!("cargo:rustc-link-lib={}", WEBVIEW2_DLL);
 
-        webview2_path_buf.push(WEBVIEW2_DLL);
-        Ok(webview2_path_buf)
+        source_path.push(WEBVIEW2_DLL);
+        Ok(source_path)
     }
 
     pub fn get_target_path() -> io::Result<PathBuf> {
